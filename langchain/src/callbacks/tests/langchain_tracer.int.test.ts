--- conflicted
+++ resolved
@@ -6,12 +6,8 @@
 import { OpenAI } from "../../llms/openai.js";
 import { SerpAPI } from "../../tools/index.js";
 import { Calculator } from "../../tools/calculator.js";
-<<<<<<< HEAD
-import { initializeAgentExecutor } from "../../agents/index.js";
 import { getTracingCallbackManager } from "../utils.js";
-=======
 import { initializeAgentExecutorWithOptions } from "../../agents/index.js";
->>>>>>> 6b77cbe8
 
 test("Test LangChain tracer", async () => {
   const tracer = new LangChainTracer();
@@ -49,20 +45,10 @@
     new Calculator(),
   ];
 
-<<<<<<< HEAD
-  const executor = await initializeAgentExecutor(
-    tools,
-    model,
-    "zero-shot-react-description",
-    true
-  );
-  console.log("Loaded agent.");
-=======
   const executor = await initializeAgentExecutorWithOptions(tools, model, {
     agentType: "zero-shot-react-description",
     verbose: true,
   });
->>>>>>> 6b77cbe8
 
   const input = `Who is Olivia Wilde's boyfriend? What is his current age raised to the 0.23 power?`;
 
