--- conflicted
+++ resolved
@@ -1,251 +1,6 @@
-<<<<<<< HEAD
-import type { OpenAIClient } from "@langchain/openai";
-import {
-  AgentAction,
-  AgentFinish,
-  AgentStep,
-  BaseMessage,
-  ChatGeneration,
-  isBaseMessage,
-} from "../../schema/index.js";
-import { AgentActionOutputParser } from "../types.js";
-import {
-  BaseOutputParser,
-  OutputParserException,
-} from "../../schema/output_parser.js";
-
-/**
- * Type that represents an agent action with an optional message log.
- */
-export type FunctionsAgentAction = AgentAction & {
-  messageLog?: BaseMessage[];
-};
-
-/**
- * @example
- * ```typescript
- *
- * const prompt = ChatPromptTemplate.fromMessages([
- *   ["ai", "You are a helpful assistant"],
- *   ["human", "{input}"],
- *   new MessagesPlaceholder("agent_scratchpad"),
- * ]);
- *
- * const modelWithFunctions = new ChatOpenAI({
- *   modelName: "gpt-4",
- *   temperature: 0,
- * }).bind({
- *   functions: tools.map((tool) => formatToOpenAIFunction(tool)),
- * });
- *
- * const runnableAgent = RunnableSequence.from([
- *   {
- *     input: (i) => i.input,
- *     agent_scratchpad: (i) => formatAgentSteps(i.steps),
- *   },
- *   prompt,
- *   modelWithFunctions,
- *   new OpenAIFunctionsAgentOutputParser(),
- * ]);
- *
- * const result = await runnableAgent.invoke({
- *   input: "What is the weather in New York?",
- *   steps: agentSteps,
- * });
- *
- * ```
- */
-export class OpenAIFunctionsAgentOutputParser extends AgentActionOutputParser {
-  lc_namespace = ["langchain", "agents", "openai"];
-
-  static lc_name() {
-    return "OpenAIFunctionsAgentOutputParser";
-  }
-
-  async parse(text: string): Promise<AgentAction | AgentFinish> {
-    throw new Error(
-      `OpenAIFunctionsAgentOutputParser can only parse messages.\nPassed input: ${text}`
-    );
-  }
-
-  async parseResult(generations: ChatGeneration[]) {
-    if ("message" in generations[0] && isBaseMessage(generations[0].message)) {
-      return this.parseAIMessage(generations[0].message);
-    }
-    throw new Error(
-      "parseResult on OpenAIFunctionsAgentOutputParser only works on ChatGeneration output"
-    );
-  }
-
-  /**
-   * Parses the output message into a FunctionsAgentAction or AgentFinish
-   * object.
-   * @param message The BaseMessage to parse.
-   * @returns A FunctionsAgentAction or AgentFinish object.
-   */
-  parseAIMessage(message: BaseMessage): FunctionsAgentAction | AgentFinish {
-    if (message.content && typeof message.content !== "string") {
-      throw new Error("This agent cannot parse non-string model responses.");
-    }
-    if (message.additional_kwargs.function_call) {
-      // eslint-disable-next-line prefer-destructuring
-      const function_call: OpenAIClient.Chat.ChatCompletionMessage.FunctionCall =
-        message.additional_kwargs.function_call;
-      try {
-        const toolInput = function_call.arguments
-          ? JSON.parse(function_call.arguments)
-          : {};
-        return {
-          tool: function_call.name as string,
-          toolInput,
-          log: `Invoking "${function_call.name}" with ${
-            function_call.arguments ?? "{}"
-          }\n${message.content}`,
-          messageLog: [message],
-        };
-      } catch (error) {
-        throw new OutputParserException(
-          `Failed to parse function arguments from chat model response. Text: "${function_call.arguments}". ${error}`
-        );
-      }
-    } else {
-      return {
-        returnValues: { output: message.content },
-        log: message.content,
-      };
-    }
-  }
-
-  getFormatInstructions(): string {
-    throw new Error(
-      "getFormatInstructions not implemented inside OpenAIFunctionsAgentOutputParser."
-    );
-  }
-}
-
-/**
- * Type that represents an agent action with an optional message log.
- */
-export type ToolsAgentAction = Omit<AgentAction, "toolInput"> & {
-  toolInput: Record<string, any>;
-  toolCallId: string;
-  messageLog?: BaseMessage[];
-};
-
-export type ToolsAgentStep = AgentStep & {
-  action: ToolsAgentAction;
-};
-
-/**
- * @example
- * ```typescript
- *
- * const prompt = ChatPromptTemplate.fromMessages([
- *   ["ai", "You are a helpful assistant"],
- *   ["human", "{input}"],
- *   new MessagesPlaceholder("agent_scratchpad"),
- * ]);
- *
- * const runnableAgent = RunnableSequence.from([
- *   {
- *     input: (i: { input: string; steps: ToolsAgentStep[] }) => i.input,
- *     agent_scratchpad: (i: { input: string; steps: ToolsAgentStep[] }) =>
- *       formatToOpenAIToolMessages(i.steps),
- *   },
- *   prompt,
- *   new ChatOpenAI({
- *     modelName: "gpt-3.5-turbo-1106",
- *     temperature: 0,
- *   }).bind({ tools: tools.map(formatToOpenAITool) }),
- *   new OpenAIToolsAgentOutputParser(),
- * ]).withConfig({ runName: "OpenAIToolsAgent" });
- *
- * const result = await runnableAgent.invoke({
- *   input:
- *     "What is the sum of the current temperature in San Francisco, New York, and Tokyo?",
- * });
- *
- * ```
- */
-export class OpenAIToolsAgentOutputParser extends BaseOutputParser<
-  ToolsAgentAction[] | AgentFinish
-> {
-  lc_namespace = ["langchain", "agents", "openai"];
-
-  static lc_name() {
-    return "OpenAIToolsAgentOutputParser";
-  }
-
-  async parse(text: string): Promise<ToolsAgentAction[] | AgentFinish> {
-    throw new Error(
-      `OpenAIFunctionsAgentOutputParser can only parse messages.\nPassed input: ${text}`
-    );
-  }
-
-  async parseResult(generations: ChatGeneration[]) {
-    if ("message" in generations[0] && isBaseMessage(generations[0].message)) {
-      return this.parseAIMessage(generations[0].message);
-    }
-    throw new Error(
-      "parseResult on OpenAIFunctionsAgentOutputParser only works on ChatGeneration output"
-    );
-  }
-
-  /**
-   * Parses the output message into a ToolsAgentAction[] or AgentFinish
-   * object.
-   * @param message The BaseMessage to parse.
-   * @returns A ToolsAgentAction[] or AgentFinish object.
-   */
-  parseAIMessage(message: BaseMessage): ToolsAgentAction[] | AgentFinish {
-    if (message.content && typeof message.content !== "string") {
-      throw new Error("This agent cannot parse non-string model responses.");
-    }
-    if (message.additional_kwargs.tool_calls) {
-      const toolCalls: OpenAIClient.Chat.ChatCompletionMessageToolCall[] =
-        message.additional_kwargs.tool_calls;
-      try {
-        return toolCalls.map((toolCall, i) => {
-          const toolInput = toolCall.function.arguments
-            ? JSON.parse(toolCall.function.arguments)
-            : {};
-          const messageLog = i === 0 ? [message] : [];
-          return {
-            tool: toolCall.function.name as string,
-            toolInput,
-            toolCallId: toolCall.id,
-            log: `Invoking "${toolCall.function.name}" with ${
-              toolCall.function.arguments ?? "{}"
-            }\n${message.content}`,
-            messageLog,
-          };
-        });
-      } catch (error) {
-        throw new OutputParserException(
-          `Failed to parse tool arguments from chat model response. Text: "${JSON.stringify(
-            toolCalls
-          )}". ${error}`
-        );
-      }
-    } else {
-      return {
-        returnValues: { output: message.content },
-        log: message.content,
-      };
-    }
-  }
-
-  getFormatInstructions(): string {
-    throw new Error(
-      "getFormatInstructions not implemented inside OpenAIToolsAgentOutputParser."
-    );
-  }
-}
-=======
 // console.warn([
 //   `[WARNING]: The root "langchain/agents/openai/output_parser" entrypoint is deprecated.`,
 //   `Please use either "langchain/agents/openai/output_parser" specific entrypoint instead.`
 // ].join("\n"));
 export * from "../openai_functions/output_parser.js";
-export * from "../openai_tools/output_parser.js";
->>>>>>> d5c3923f
+export * from "../openai_tools/output_parser.js";