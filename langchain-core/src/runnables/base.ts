--- conflicted
+++ resolved
@@ -1636,11 +1636,7 @@
 
   static from<RunInput, RunOutput>(
     func: RunnableFunc<RunInput, RunOutput | Runnable<RunInput, RunOutput>>
-<<<<<<< HEAD
-  ): RunnableLambda<RunInput, RunOutput | Runnable<RunInput, RunOutput>> {
-=======
   ): RunnableLambda<RunInput, RunOutput> {
->>>>>>> d5c3923f
     return new RunnableLambda({
       func,
     });
